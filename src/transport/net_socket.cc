--- conflicted
+++ resolved
@@ -500,15 +500,10 @@
     // Check size is less or equal to the size provided by the user
     if (r->op == NCCL_SOCKET_RECV && data > r->size) {
       char line[SOCKET_NAME_MAXLEN+1];
-<<<<<<< HEAD
       WARN("NET/Socket : peer %s message truncated : receiving %d bytes instead of %d. If you believe your socket network is in healthy state, \
           there may be a mismatch in collective sizes or environment settings (e.g. NCCL_PROTO, NCCL_ALGO) between ranks",
-          socketToString(r->addr, line), data, r->size);
+          socketToString(&r->ctrlSock->addr, line), data, r->size);
       return ncclInvalidUsage;
-=======
-      WARN("NET/Socket : peer %s message truncated : receiving %d bytes instead of %d", ncclSocketToString(&r->ctrlSock->addr, line, 0), data, r->size);
-      return ncclInternalError;
->>>>>>> 1382a873
     }
     r->size = data;
     r->offset = 0;
